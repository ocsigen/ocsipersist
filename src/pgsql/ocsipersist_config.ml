<<<<<<< HEAD
let section = Lwt_log.Section.make "ocsigen:ocsipersist:pgsql:config"
let () = Lwt_log.ign_info ~section "Init for Ocsigen Server config file"
=======
let section = Logs.Src.create "ocsigen:ocsipersist:pgsql:config"

let _ =
  Logs.info ~src:section (fun fmt -> fmt "Init for Ocsigen Server config file")
>>>>>>> 897fdd22

let parse_global_config = function
  | [] -> ()
  | [Xml.Element ("database", attrs, [])] ->
      let parse_attr = function
        | "host", h -> Ocsipersist_settings.host := Some h
        | "port", p -> (
          try Ocsipersist_settings.port := Some (int_of_string p)
          with Failure _ ->
            raise
            @@ Ocsigen_extensions.Error_in_config_file "port is not an integer")
        | "user", u -> Ocsipersist_settings.user := Some u
        | "password", pw -> Ocsipersist_settings.password := Some pw
        | "database", db -> Ocsipersist_settings.database := db
        | "unix_domain_socket_dir", udsd ->
            Ocsipersist_settings.unix_domain_socket_dir := Some udsd
        | "size_conn_pool", scp -> (
          try Ocsipersist_settings.size_conn_pool := int_of_string scp
          with Failure _ ->
            raise
            @@ Ocsigen_extensions.Error_in_config_file
                 "size_conn_pool is not an integer")
        | _ ->
            raise
            @@ Ocsigen_extensions.Error_in_config_file
                 "Unexpected attribute for <database> in Ocsipersist config"
      in
      ignore @@ List.map parse_attr attrs;
      ()
  | _ ->
      raise
      @@ Ocsigen_extensions.Error_in_config_file
           "Unexpected content inside Ocsipersist config"

let init_fun config = parse_global_config config; Ocsipersist.init ()
let () = Ocsigen_extensions.register ~name:"ocsipersist" ~init_fun ()<|MERGE_RESOLUTION|>--- conflicted
+++ resolved
@@ -1,12 +1,7 @@
-<<<<<<< HEAD
-let section = Lwt_log.Section.make "ocsigen:ocsipersist:pgsql:config"
-let () = Lwt_log.ign_info ~section "Init for Ocsigen Server config file"
-=======
 let section = Logs.Src.create "ocsigen:ocsipersist:pgsql:config"
 
-let _ =
+let () =
   Logs.info ~src:section (fun fmt -> fmt "Init for Ocsigen Server config file")
->>>>>>> 897fdd22
 
 let parse_global_config = function
   | [] -> ()
